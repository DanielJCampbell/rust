// Copyright 2013 The Rust Project Developers. See the COPYRIGHT
// file at the top-level directory of this distribution and at
// http://rust-lang.org/COPYRIGHT.
//
// Licensed under the Apache License, Version 2.0 <LICENSE-APACHE or
// http://www.apache.org/licenses/LICENSE-2.0> or the MIT license
// <LICENSE-MIT or http://opensource.org/licenses/MIT>, at your
// option. This file may not be copied, modified, or distributed
// except according to those terms.

use uint;
use option::{Some, None};
use cell::Cell;
use clone::Clone;
use container::Container;
use old_iter::MutableIter;
use vec::OwnedVector;
use result::{Result, Ok, Err};
use unstable::run_in_bare_thread;
use super::io::net::ip::{IpAddr, Ipv4};
use rt::comm::oneshot;
use rt::task::Task;
use rt::thread::Thread;
use rt::local::Local;
use rt::sched::{Scheduler, Coroutine};
use rt::sleeper_list::SleeperList;
use rt::work_queue::WorkQueue;

pub fn new_test_uv_sched() -> Scheduler {
    use rt::uv::uvio::UvEventLoop;
    use rt::work_queue::WorkQueue;
    use rt::sleeper_list::SleeperList;

    let mut sched = Scheduler::new(~UvEventLoop::new(), WorkQueue::new(), SleeperList::new());
    // Don't wait for the Shutdown message
    sched.no_sleep = true;
    return sched;
}

/// Creates a new scheduler in a new thread and runs a task in it,
/// then waits for the scheduler to exit. Failure of the task
/// will abort the process.
pub fn run_in_newsched_task(f: ~fn()) {
    use super::sched::*;
    use unstable::run_in_bare_thread;

    let f = Cell(f);

    do run_in_bare_thread {
        let mut sched = ~new_test_uv_sched();
        let mut new_task = ~Task::new_root();
        let on_exit: ~fn(bool) = |exit_status| rtassert!(exit_status);
        new_task.on_exit = Some(on_exit);
        let task = ~Coroutine::with_task(&mut sched.stack_pool,
                                         new_task,
                                         f.take());
        sched.enqueue_task(task);
        sched.run();
    }
}

/// Create more than one scheduler and run a function in a task
/// in one of the schedulers. The schedulers will stay alive
/// until the function `f` returns.
pub fn run_in_mt_newsched_task(f: ~fn()) {
    use libc;
    use os;
    use from_str::FromStr;
    use rt::uv::uvio::UvEventLoop;
    use rt::sched::Shutdown;

    let f_cell = Cell(f);

    do run_in_bare_thread {
        let nthreads = match os::getenv("RUST_TEST_THREADS") {
            Some(nstr) => FromStr::from_str(nstr).get(),
            None => unsafe {
                // Using more threads than cores in test code
                // to force the OS to preempt them frequently.
                // Assuming that this help stress test concurrent types.
                rust_get_num_cpus() * 2
            }
        };

        let sleepers = SleeperList::new();
        let work_queue = WorkQueue::new();

        let mut handles = ~[];
        let mut scheds = ~[];

        for uint::range(0, nthreads) |_| {
            let loop_ = ~UvEventLoop::new();
            let mut sched = ~Scheduler::new(loop_, work_queue.clone(), sleepers.clone());
            let handle = sched.make_handle();

            handles.push(handle);
            scheds.push(sched);
        }

        let f_cell = Cell(f_cell.take());
        let handles = Cell(handles);
        let mut new_task = ~Task::new_root();
        let on_exit: ~fn(bool) = |exit_status| {

            let mut handles = handles.take();
            // Tell schedulers to exit
            for handles.each_mut |handle| {
                handle.send(Shutdown);
            }

            rtassert!(exit_status);
        };
        new_task.on_exit = Some(on_exit);
        let main_task = ~Coroutine::with_task(&mut scheds[0].stack_pool,
                                              new_task, f_cell.take());
        scheds[0].enqueue_task(main_task);

        let mut threads = ~[];

        while !scheds.is_empty() {
            let sched = scheds.pop();
            let sched_cell = Cell(sched);
            let thread = do Thread::start {
                let sched = sched_cell.take();
                sched.run();
            };

            threads.push(thread);
        }

        // Wait for schedulers
        let _threads = threads;
    }

    extern {
        fn rust_get_num_cpus() -> libc::uintptr_t;
    }
}

// THIS IS AWFUL. Copy-pasted the above initialization function but
// with a number of hacks to make it spawn tasks on a variety of
// schedulers with a variety of homes using the new spawn.

pub fn run_in_mt_newsched_task_random_homed() {
    use libc;
    use os;
    use from_str::FromStr;
    use rt::uv::uvio::UvEventLoop;
    use rt::sched::Shutdown;

    do run_in_bare_thread {
        let nthreads = match os::getenv("RUST_TEST_THREADS") {
            Some(nstr) => FromStr::from_str(nstr).get(),
            None => unsafe {
                // Using more threads than cores in test code to force
                // the OS to preempt them frequently.  Assuming that
                // this help stress test concurrent types.
                rust_get_num_cpus() * 2
            }
        };

        let sleepers = SleeperList::new();
        let work_queue = WorkQueue::new();

        let mut handles = ~[];
        let mut scheds = ~[];

        // create a few special schedulers, those with even indicies
        // will be pinned-only
        for uint::range(0, nthreads) |i| {
            let special = (i % 2) == 0;
            let loop_ = ~UvEventLoop::new();
            let mut sched = ~Scheduler::new_special(
                loop_, work_queue.clone(), sleepers.clone(), special);
            let handle = sched.make_handle();
            handles.push(handle);
            scheds.push(sched);
        }

        // Schedule a pile o tasks
        let n = 5*stress_factor();
        for uint::range(0,n) |_i| {
                rtdebug!("creating task: %u", _i);
                let hf: ~fn() = || { assert!(true) };
                spawntask_homed(&mut scheds, hf);
            }

        // Now we want another pile o tasks that do not ever run on a
        // special scheduler, because they are normal tasks. Because
        // we can we put these in the "main" task.

        let n = 5*stress_factor();

        let f: ~fn() = || {
            for uint::range(0,n) |_| {
                let f: ~fn()  = || {
                    // Borrow the scheduler we run on and check if it is
                    // privileged.
                    do Local::borrow::<Scheduler,()> |sched| {
                        assert!(sched.run_anything);
                    };
                };
                spawntask_random(f);
            };
        };

        let f_cell = Cell(f);
        let handles = Cell(handles);

        rtdebug!("creating main task");

        let main_task = ~do Coroutine::new(&mut scheds[0].stack_pool) {
            f_cell.take()();
            let mut handles = handles.take();
            // Tell schedulers to exit
            for handles.each_mut |handle| {
                handle.send(Shutdown);
            }
        };

        rtdebug!("queuing main task")

        scheds[0].enqueue_task(main_task);

        let mut threads = ~[];

        while !scheds.is_empty() {
            let sched = scheds.pop();
            let sched_cell = Cell(sched);
            let thread = do Thread::start {
                let sched = sched_cell.take();
                rtdebug!("running sched: %u", sched.sched_id());
                sched.run();
            };

            threads.push(thread);
        }

        rtdebug!("waiting on scheduler threads");

        // Wait for schedulers
        let _threads = threads;
    }

    extern {
        fn rust_get_num_cpus() -> libc::uintptr_t;
    }
}


/// Test tasks will abort on failure instead of unwinding
pub fn spawntask(f: ~fn()) {
    use super::sched::*;

<<<<<<< HEAD
    rtdebug!("spawntask taking the scheduler from TLS")
=======
    let mut task = None;
    do Local::borrow::<Task>() |running_task| {
        task = Some(~running_task.new_child());
    }

>>>>>>> 505ef7e7
    let mut sched = Local::take::<Scheduler>();
    let task = ~Coroutine::with_task(&mut sched.stack_pool,
                                     task.swap_unwrap(),
                                     f);
    rtdebug!("spawntask scheduling the new task");
    sched.schedule_task(task);
}

/// Create a new task and run it right now. Aborts on failure
pub fn spawntask_immediately(f: ~fn()) {
    use super::sched::*;

    let mut task = None;
    do Local::borrow::<Task>() |running_task| {
        task = Some(~running_task.new_child());
    }

    let mut sched = Local::take::<Scheduler>();
    let task = ~Coroutine::with_task(&mut sched.stack_pool,
                                     task.swap_unwrap(),
                                     f);
    do sched.switch_running_tasks_and_then(task) |sched, task| {
        sched.enqueue_task(task);
    }
}

/// Create a new task and run it right now. Aborts on failure
pub fn spawntask_later(f: ~fn()) {
    use super::sched::*;

    let mut task = None;
    do Local::borrow::<Task>() |running_task| {
        task = Some(~running_task.new_child());
    }

    let mut sched = Local::take::<Scheduler>();
    let task = ~Coroutine::with_task(&mut sched.stack_pool,
                                     task.swap_unwrap(),
                                     f);

    sched.enqueue_task(task);
    Local::put(sched);
}

/// Spawn a task and either run it immediately or run it later
pub fn spawntask_random(f: ~fn()) {
    use super::sched::*;
    use rand::{Rand, rng};

    let mut task = None;
    do Local::borrow::<Task>() |running_task| {
        task = Some(~running_task.new_child());
    }

    let mut sched = Local::take::<Scheduler>();
    let task = ~Coroutine::with_task(&mut sched.stack_pool,
                                     task.swap_unwrap(),
                                     f);

    let mut rng = rng();
    let run_now: bool = Rand::rand(&mut rng);

    if run_now {
        do sched.switch_running_tasks_and_then(task) |sched, task| {
            sched.enqueue_task(task);
        }
    } else {
        sched.enqueue_task(task);
        Local::put(sched);
    }
}

/// Spawn a task, with the current scheduler as home, and queue it to
/// run later.
pub fn spawntask_homed(scheds: &mut ~[~Scheduler], f: ~fn()) {
    use super::sched::*;
    use rand::{rng, RngUtil};
    let mut rng = rng();

    let task = {
        let sched = &mut scheds[rng.gen_int_range(0,scheds.len() as int)];
        let handle = sched.make_handle();
        let home_id = handle.sched_id;

        // now that we know where this is going, build a new function
        // that can assert it is in the right place
        let af: ~fn() = || {
            do Local::borrow::<Scheduler,()>() |sched| {
                rtdebug!("home_id: %u, runtime loc: %u",
                         home_id,
                         sched.sched_id());
                assert!(home_id == sched.sched_id());
            };
            f()
        };

        ~Coroutine::with_task_homed(&mut sched.stack_pool,
                                    ~Task::without_unwinding(),
                                    af,
                                    Sched(handle))
    };
    let dest_sched = &mut scheds[rng.gen_int_range(0,scheds.len() as int)];
    // enqueue it for future execution
    dest_sched.enqueue_task(task);
}

/// Spawn a task and wait for it to finish, returning whether it completed successfully or failed
pub fn spawntask_try(f: ~fn()) -> Result<(), ()> {
    use cell::Cell;
    use super::sched::*;

    let (port, chan) = oneshot();
    let chan = Cell(chan);
    let mut new_task = ~Task::new_root();
    let on_exit: ~fn(bool) = |exit_status| chan.take().send(exit_status);
    new_task.on_exit = Some(on_exit);
    let mut sched = Local::take::<Scheduler>();
    let new_task = ~Coroutine::with_task(&mut sched.stack_pool,
                                         new_task, f);
    do sched.switch_running_tasks_and_then(new_task) |sched, old_task| {
        sched.enqueue_task(old_task);
    }

    let exit_status = port.recv();
    if exit_status { Ok(()) } else { Err(()) }
}

// Spawn a new task in a new scheduler and return a thread handle.
pub fn spawntask_thread(f: ~fn()) -> Thread {
    use rt::sched::*;

    let mut task = None;
    do Local::borrow::<Task>() |running_task| {
        task = Some(~running_task.new_child());
    }

    let task = Cell(task.swap_unwrap());
    let f = Cell(f);
    let thread = do Thread::start {
        let mut sched = ~new_test_uv_sched();
        let task = ~Coroutine::with_task(&mut sched.stack_pool,
                                         task.take(),
                                         f.take());
        sched.enqueue_task(task);
        sched.run();
    };
    return thread;
}

/// Get a port number, starting at 9600, for use in tests
pub fn next_test_port() -> u16 {
    unsafe {
        return rust_dbg_next_port() as u16;
    }
    extern {
        fn rust_dbg_next_port() -> ::libc::uintptr_t;
    }
}

/// Get a unique localhost:port pair starting at 9600
pub fn next_test_ip4() -> IpAddr {
    Ipv4(127, 0, 0, 1, next_test_port())
}

/// Get a constant that represents the number of times to repeat stress tests. Default 1.
pub fn stress_factor() -> uint {
    use os::getenv;

    match getenv("RUST_RT_STRESS") {
        Some(val) => uint::from_str(val).get(),
        None => 1
    }
}

<|MERGE_RESOLUTION|>--- conflicted
+++ resolved
@@ -209,7 +209,7 @@
 
         rtdebug!("creating main task");
 
-        let main_task = ~do Coroutine::new(&mut scheds[0].stack_pool) {
+        let main_task = ~do Coroutine::new_root(&mut scheds[0].stack_pool) {
             f_cell.take()();
             let mut handles = handles.take();
             // Tell schedulers to exit
@@ -252,19 +252,14 @@
 pub fn spawntask(f: ~fn()) {
     use super::sched::*;
 
-<<<<<<< HEAD
     rtdebug!("spawntask taking the scheduler from TLS")
-=======
-    let mut task = None;
-    do Local::borrow::<Task>() |running_task| {
-        task = Some(~running_task.new_child());
-    }
-
->>>>>>> 505ef7e7
+    let task = do Local::borrow::<Task, ~Task>() |running_task| {
+        ~running_task.new_child()
+    };
+
     let mut sched = Local::take::<Scheduler>();
     let task = ~Coroutine::with_task(&mut sched.stack_pool,
-                                     task.swap_unwrap(),
-                                     f);
+                                     task, f);
     rtdebug!("spawntask scheduling the new task");
     sched.schedule_task(task);
 }
@@ -273,15 +268,13 @@
 pub fn spawntask_immediately(f: ~fn()) {
     use super::sched::*;
 
-    let mut task = None;
-    do Local::borrow::<Task>() |running_task| {
-        task = Some(~running_task.new_child());
-    }
+    let task = do Local::borrow::<Task, ~Task>() |running_task| {
+        ~running_task.new_child()
+    };
 
     let mut sched = Local::take::<Scheduler>();
     let task = ~Coroutine::with_task(&mut sched.stack_pool,
-                                     task.swap_unwrap(),
-                                     f);
+                                     task, f);
     do sched.switch_running_tasks_and_then(task) |sched, task| {
         sched.enqueue_task(task);
     }
@@ -291,15 +284,13 @@
 pub fn spawntask_later(f: ~fn()) {
     use super::sched::*;
 
-    let mut task = None;
-    do Local::borrow::<Task>() |running_task| {
-        task = Some(~running_task.new_child());
-    }
+    let task = do Local::borrow::<Task, ~Task>() |running_task| {
+        ~running_task.new_child()
+    };
 
     let mut sched = Local::take::<Scheduler>();
     let task = ~Coroutine::with_task(&mut sched.stack_pool,
-                                     task.swap_unwrap(),
-                                     f);
+                                     task, f);
 
     sched.enqueue_task(task);
     Local::put(sched);
@@ -310,15 +301,13 @@
     use super::sched::*;
     use rand::{Rand, rng};
 
-    let mut task = None;
-    do Local::borrow::<Task>() |running_task| {
-        task = Some(~running_task.new_child());
-    }
+    let task = do Local::borrow::<Task, ~Task>() |running_task| {
+        ~running_task.new_child()
+    };
 
     let mut sched = Local::take::<Scheduler>();
     let task = ~Coroutine::with_task(&mut sched.stack_pool,
-                                     task.swap_unwrap(),
-                                     f);
+                                     task, f);
 
     let mut rng = rng();
     let run_now: bool = Rand::rand(&mut rng);
@@ -358,7 +347,7 @@
         };
 
         ~Coroutine::with_task_homed(&mut sched.stack_pool,
-                                    ~Task::without_unwinding(),
+                                    ~Task::new_root(),
                                     af,
                                     Sched(handle))
     };
@@ -392,12 +381,11 @@
 pub fn spawntask_thread(f: ~fn()) -> Thread {
     use rt::sched::*;
 
-    let mut task = None;
-    do Local::borrow::<Task>() |running_task| {
-        task = Some(~running_task.new_child());
-    }
-
-    let task = Cell(task.swap_unwrap());
+    let task = do Local::borrow::<Task, ~Task>() |running_task| {
+        ~running_task.new_child()
+    };
+
+    let task = Cell(task);
     let f = Cell(f);
     let thread = do Thread::start {
         let mut sched = ~new_test_uv_sched();
